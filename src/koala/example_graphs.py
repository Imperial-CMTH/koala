from koala.lattice import Lattice
import numpy as np
from koala.voronization import generate_lattice


def two_tri():
    vertices = np.array([
        [0.5,0.5],
        [0.5,0.95],
        [0.1,0.1],
        [0.9,0.1]
    ])
    edge_indices = np.array([
        [0,1],
        [0,2],
        [0,3],
        [1,2],
        [2,3]
    ])

    edge_crossing = np.zeros_like(edge_indices)
    lattice = Lattice(vertices,edge_indices,edge_crossing)
    return lattice

def tri_square_pent():
    vertices = np.array([
        [0.18,0.18],
        [0.22,0.48],
        [0.46,0.27],
        [0.45,0.65],
        [0.67,0.43],
        [0.52, 0.88],
        [0.9,0.9],
        [0.92,0.55]
    ])

    edge_indices = np.array([
        [0,1],
        [0,2],
        [1,2],
        [1,3],
        [2,4],
        [3,4],
        [3,5],
        [5,6],
        [6,7],
        [4,7]
    ])

    edge_crossing = np.zeros_like(edge_indices)
    lattice = Lattice(vertices,edge_indices,edge_crossing)
    return lattice

def tutte_graph():
    """
    Returns a tutte graph, a cubic graph with no Hamiltonian cycle, but is three-colourable. 

    Returns:
        vertices: np.array shape (nvertices, ndim) - A list of the positions of all the vertices that make up the graph
        adjacency: np.array shape (nedges, 2) - A list of all edges in the graph, containing the indices of connected vertices
    """
    vertices = np.array([
        [0.518, 0.586], 
        [0.294, 0.986], 
        [0.504, 0.99], 
        [0.69, 0.99], 
        [0.998, 0.616], 
        [0.872, 0.374], 
        [0.746, 0.152], 
        [0.024, 0.558], 
        [0.17, 0.382], 
        [0.334, 0.15], 
        [0.454, 0.54], 
        [0.518, 0.67], 
        [0.592, 0.53], 
        [0.35, 0.548], 
        [0.436, 0.484], 
        [0.342, 0.502], 
        [0.296, 0.478], 
        [0.336, 0.418], 
        [0.408, 0.404], 
        [0.332, 0.93], 
        [0.214, 0.502], 
        [0.138, 0.558], 
        [0.226, 0.43], 
        [0.282, 0.38], 
        [0.368, 0.272], 
        [0.394, 0.822], 
        [0.464, 0.732], 
        [0.638, 0.894], 
        [0.55, 0.734], 
        [0.696, 0.274], 
        [0.62, 0.482], 
        [0.658, 0.55], 
        [0.768, 0.568], 
        [0.906, 0.6], 
        [0.508, 0.774], 
        [0.674, 0.5], 
        [0.508, 0.83], 
        [0.728, 0.482], 
        [0.424, 0.864], 
        [0.556, 0.894], 
        [0.414, 0.922], 
        [0.506, 0.934], 
        [0.784, 0.506], 
        [0.842, 0.482], 
        [0.76, 0.376], 
        [0.824, 0.412]
    ])
    avg_pos = np.sum(vertices, axis = 0)/vertices.shape[0]
    vertices -= avg_pos - np.array([0.5,0.5])

    adjacency = np.array([
        [1 , 11], 
        [1 , 12], 
        [1 , 13], 
        [2 , 3], 
        [2 , 8], 
        [2 , 20], 
        [3 , 4], 
        [3 , 42], 
        [4 , 5], 
        [4 , 28], 
        [ 5 , 6], 
        [ 5 , 34], 
        [ 6 , 7], 
        [ 6 , 46], 
        [ 7 , 10], 
        [ 7 , 30], 
        [ 8 , 9], 
        [ 8 , 22], 
        [ 9 , 10], 
        [ 9 , 23], 
        [ 10 , 25], 
        [ 11 , 14], 
        [ 11 , 15], 
        [ 12 , 27], 
        [ 12 , 29], 
        [ 13 , 31], 
        [ 13 , 32], 
        [ 14 , 16], 
        [ 14 , 22], 
        [ 15 , 16], 
        [ 15 , 19], 
        [ 16 , 17], 
        [ 17 , 18], 
        [ 17 , 21], 
        [ 18 , 19], 
        [ 18 , 24], 
        [ 19 , 25], 
        [ 20 , 26], 
        [ 20 , 41], 
        [ 21 , 22], 
        [ 21 , 23], 
        [ 23 , 24], 
        [ 24 , 25], 
        [ 26 , 27], 
        [ 26 , 39], 
        [ 27 , 35], 
        [ 28 , 29], 
        [ 28 , 40], 
        [ 29 , 35], 
        [ 30 , 31], 
        [ 30 , 45], 
        [ 31 , 36], 
        [ 32 , 33], 
        [ 32 , 36], 
        [ 33 , 34], 
        [ 33 , 43], 
        [ 34 , 44], 
        [ 35 , 37], 
        [ 36 , 38], 
        [ 37 , 39], 
        [ 37 , 40], 
        [ 38 , 43], 
        [ 38 , 45], 
        [ 39 , 41], 
        [ 40 , 42], 
        [ 41 , 42], 
        [ 43 , 44], 
        [ 44 , 46], 
        [ 45 , 46]
    ])

    adjacency -= 1

    edge_crossing = np.zeros_like(adjacency)
    lattice = Lattice(vertices,adjacency,edge_crossing)
    return lattice

def n_ladder(n_sites: int, wobble = False):
    """Produces a strip-ladder type graph - good for testing if things work in strip geometry

    :param n_sites: number of sites in the x-direction
    :type n_sites: int
    :param wobble: adds a sin wobble to the ladder shape - for testing if plaquettes come out that shouldnt be there, defaults to False
    :type wobble: bool, optional
    :return: a lattice for the ladder system
    :rtype: Lattice
    """
    
    x_positions = np.linspace(0.05,0.95,n_sites)
    y_1_positions = 0.3*np.ones(n_sites)
    y_2_positions = 0.7*np.ones(n_sites)

    if wobble == True:
        y_1_positions += 0.1*np.sin(x_positions*2*np.pi)
        y_2_positions += 0.1*np.sin(x_positions*2*np.pi)

    vertices = np.concatenate((np.array([x_positions,y_1_positions]).T,np.array([x_positions,y_2_positions]).T))
    
    edges_bottom = np.array([np.arange(n_sites),(np.arange(n_sites)+1)%n_sites]).T
    crossing_hor = np.zeros_like(edges_bottom)
    crossing_hor[-1,:] = [1,0] 
    edges_top = edges_bottom + n_sites
    edges_across = np.array([np.arange(n_sites),np.arange(n_sites)+n_sites]).T
    crossing_across = np.zeros_like(edges_bottom)

    edges = np.concatenate([edges_bottom,edges_top,edges_across])
    crossing = np.concatenate([crossing_hor,crossing_hor,crossing_across])


    out = Lattice(vertices,edges,crossing)
    return out


def multi_graph() -> Lattice:
    """Returns a graph with multiple edges between the same two sites

    :return: A multiple-y connected graph
    :rtype: Lattice
    """
    return Lattice(
        vertices = np.array([[0.5,0.7], [0.5,0.3]]),
        edge_indices = np.array([[0,1],[0,0],[0,1],[1,1]]),
        edge_crossing = np.array([[0,0],[1,0],[1,0],[1,0]]),
    )


def bridge_graph():
    """gives a simple example of a graph with a bridge - somethiing that could mess up the plaquette finder (but shouldnt any more!)

    :return: A simple lattice with a bridge
    :rtype: Lattice
    """
    vertices = np.array([
        [0.1,0.2],
        [0.1,0.8],
        [0.4,0.5],
        [0.6,0.5],
        [0.9,0.8],
        [0.9,0.2]
    ])

    edges = np.array([
        [0,1],
        [1,2],
        [0,2],
        [2,3],
        [3,4],
        [4,5],
        [5,3]
    ])

    edge_crossing = np.array([[0,0]]*edges.shape[0])

    lat = Lattice(vertices,edges,edge_crossing)

    return lat


def generate_honeycomb(n_horizontal_cells: int, return_colouring = False)-> Lattice:
    """Generates a regular honeycomb lattice with n_horizonta_cells number of cells in the x-direction, and a similar amount in the y direction
    but slightly fudged to fir a square system

    :param n_horizontal_cells: number of cells wide you want the lattice
    :type n_horizontal_cells: int
    :param return_colouring: if True also returns a regular kitaev-style colouring for all the edges, defaults to False
    :type return_colouring: bool, optional
    :return: a lattice or a lattice and a colouring
    :rtype: Lattice, np.ndarray (optional)
    """
    
    # define a basic unit cell with four sites
    unit_cell_dimensions = np.array(
        [1, np.sqrt(3)]
    )

    site_coordinates = np.array([
        [0.25, np.sqrt(3)/12],
        [0.25, 5*np.sqrt(3)/12],
        [0.75, 7*np.sqrt(3)/12],
        [0.75, 11*np.sqrt(3)/12],
    ])

    # find how many unit cells you can fit in the square
    n_vertical = int(np.round(n_horizontal_cells/unit_cell_dimensions[1]))
    h_steps = np.arange(n_horizontal_cells)
    v_steps = np.arange(n_vertical)


    dims_h, dims_y = np.meshgrid(h_steps, v_steps)
    dims_h = dims_h.flatten()
    dims_v = dims_y.flatten()

    # note there is a bit of squishing going on here - hexagons dont tile to a square geometry so we come as close as we can
    # and then squish the y-axis to make up the difference. For n_horizontal_cells > 4 this is barely noticeable.
    full_scale = np.array([
        unit_cell_dimensions[0]*n_horizontal_cells,
        unit_cell_dimensions[1]*n_vertical
    ])
    all_sites = np.concatenate([site_coordinates + np.array([h*unit_cell_dimensions[0] , 0.01+ v*unit_cell_dimensions[1]]) for h,v in zip(dims_h, dims_v)])/full_scale


    # now we add the edges
    internal_ed = np.array([
        [0,1],
        [2,1],
        [2,3]
    ])
    int_edges = np.concatenate([internal_ed + 4*n for n in np.arange(n_vertical*n_horizontal_cells)])

    def next_direction(n_horizontal, n_vertical, n, shift):
        row =  n // n_horizontal
        new_row = (row+shift[1])%n_vertical
        new_column = (n+shift[0])%n_horizontal
        position = new_row*n_horizontal + new_column
        return(position)

    ext_hor = np.array([ [2+4*n , 1+4*next_direction(n_horizontal_cells, n_vertical, n,[1,0])] for n in np.arange(n_horizontal_cells*n_vertical) ])
    ext_ver = np.array([ [ 4*next_direction(n_horizontal_cells, n_vertical, n,[0,1]), 3+4*n] for n in np.arange(n_horizontal_cells*n_vertical) ])
    ext_diag = np.array([ [ 4*next_direction(n_horizontal_cells, n_vertical, n,[1,1]), 3+4*n] for n in np.arange(n_horizontal_cells*n_vertical) ])


    # add the edge_crossings
    crossing_int = np.zeros_like(int_edges)
    crossing_hor = np.zeros_like(ext_hor)
    crossing_hor[np.arange(n_vertical)*n_horizontal_cells +(n_horizontal_cells-1),0] = 1
    crossing_ver = np.zeros_like(ext_ver)
    crossing_ver[np.arange(n_horizontal_cells*(n_vertical-1),n_horizontal_cells*n_vertical) , 1] = -1
    crossing_diag = np.zeros_like(ext_diag)
    crossing_diag[np.arange(n_vertical)*n_horizontal_cells +(n_horizontal_cells-1),0] = -1
    crossing_diag[np.arange(n_horizontal_cells*(n_vertical-1),n_horizontal_cells*n_vertical) , 1] = -1


    edges = np.concatenate([int_edges, ext_hor, ext_ver, ext_diag])
    crossing = np.concatenate([crossing_int, crossing_hor, crossing_ver, crossing_diag])

    colouring = np.array( [0,2,0]*n_vertical*n_horizontal_cells +[1,1] * n_vertical*n_horizontal_cells + [2]* n_vertical*n_horizontal_cells )
    
    if return_colouring:
        return Lattice(all_sites, edges, crossing), colouring
    else:
<<<<<<< HEAD
        return Lattice(all_sites, edges, crossing) 
=======
        return Lattice(all_sites, edges, crossing) 


def generate_hex_square_oct(n_cells: int)-> Lattice:
    """Generates a lattice containing squares, hexagons and octagons

    :param n_cells: Number of unit cells in the x or y directions
    :type n_cells: int
    :return: the lattice object for this system
    :rtype: Lattice
    """


    site_coordinates  = np.array([
        [0.5,0.17],
        [0.2,0.35],
        [0.2,0.65],
        [0.5,0.82],
        [0.8,0.65],
        [0.8,0.35]
    ])

    h_steps = np.arange(n_cells)
    v_steps = np.arange(n_cells)

    dims_h, dims_y = np.meshgrid(h_steps, v_steps)
    dims_h = dims_h.flatten()
    dims_v = dims_y.flatten()

    all_sites = np.concatenate([site_coordinates + np.array([h , v]) for h,v in zip(dims_h, dims_v)]) /n_cells

    internal_ed = np.array([
        [0,1],
        [1,2],
        [2,3],
        [3,4],
        [4,5],
        [5,0]
    ])

    int_edges = np.concatenate([internal_ed + 6*n for n in np.arange(n_cells**2)])
    int_crossing = np.zeros_like(int_edges)

    def next_direction(cells, n, shift):
        row =  n // cells
        new_row = (row+shift[1])%cells
        new_column = (n+shift[0])%cells
        position = new_row*cells + new_column
        return(position)

    ext_hor_1 = np.array([ [4+6*n , 2+6*next_direction(n_cells, n,[1,0])] for n in np.arange(n_cells**2) ])
    crossing_hor_1 = np.zeros_like(ext_hor_1)
    crossing_hor_1[np.arange(n_cells)*n_cells +(n_cells-1),0] = 1
    
    ext_hor_2 = np.array([ [ 1+6*next_direction(n_cells, n,[1,0]), 5+6*n] for n in np.arange(n_cells**2) ])
    crossing_hor_2 = np.zeros_like(ext_hor_2)
    crossing_hor_2[np.arange(n_cells)*n_cells +(n_cells-1),0] = -1
    # ext_ver = np.array([ [ 5+6*next_direction( cells, n,[1,0]), 1+6*n] for n in np.arange(cells**2) ])

    ext_ver = np.array([ [ 6*next_direction(n_cells, n,[0,1]), 3+6*n] for n in np.arange(n_cells**2) ])
    crossing_ver = np.zeros_like(ext_ver)
    crossing_ver[np.arange(n_cells*(n_cells-1),n_cells**2) , 1] = -1


    edges = np.concatenate([int_edges, ext_hor_1,ext_hor_2,ext_ver])
    crossing = np.concatenate([int_crossing, crossing_hor_1,crossing_hor_2, crossing_ver])


    return Lattice(all_sites, edges, crossing)
>>>>>>> 310e9c1b
<|MERGE_RESOLUTION|>--- conflicted
+++ resolved
@@ -351,9 +351,6 @@
     if return_colouring:
         return Lattice(all_sites, edges, crossing), colouring
     else:
-<<<<<<< HEAD
-        return Lattice(all_sites, edges, crossing) 
-=======
         return Lattice(all_sites, edges, crossing) 
 
 
@@ -422,5 +419,4 @@
     crossing = np.concatenate([int_crossing, crossing_hor_1,crossing_hor_2, crossing_ver])
 
 
-    return Lattice(all_sites, edges, crossing)
->>>>>>> 310e9c1b
+    return Lattice(all_sites, edges, crossing)