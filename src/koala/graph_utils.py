############################################################################
#              Generic routines for doing things on graphs                 #
#                                                                          #
############################################################################
import numpy as np
<<<<<<< HEAD
from .lattice import Lattice, INVALID
from typing import Tuple
=======
from koala.lattice import Lattice, INVALID

def plaquette_spaning_tree(lattice: Lattice, shortest_edges_only = True):
    """Given a lattice this returns a list of edges that form a spanning tree over all the plaquettes (aka a spanning tree of the dual lattice!)
    The optional argument shortest_edge_only automatically sorts the edges to ensure that only the shortest connections are used 
    (which is kind of a fudgey way of stopping the algorithm from picking edges that connect over the periodic boundaries). If you're hungry for 
    speed you might want to turn it off. The algorith is basically prim's algorithm - so it should run in linear time.

    :param lattice: the lattice you want the tree on
    :type lattice: Lattice
    :param shortest_edges_only: do you want a minimum spanning tree - distance wise, defaults to True
    :type shortest_edges_only: bool, optional
    :return: a list of the edges that form the tree
    :rtype: np.ndarray
    """
    plaquettes_in = np.full(lattice.n_plaquettes, -1)
    edges_in = np.full(lattice.n_plaquettes-1, -1)

    plaquettes_in[0] = 0
    
    boundary_edges = np.copy(lattice.plaquettes[0].edges)

    for n in range(lattice.n_plaquettes-1):
        
        # if we want to keep the edges short - sort the available boundaries
        if shortest_edges_only:

            def find_plaq_distance(edge):
                p1,p2 = lattice.edges.adjacent_plaquettes[edge]
                c1 = 10 if p1 == INVALID else lattice.plaquettes[p1].center
                c2 = 10 if p2 == INVALID else lattice.plaquettes[p2].center
                distance = np.sum((c1 - c2)**2)
                return distance
                
            distances = np.vectorize(find_plaq_distance)( boundary_edges )
            order = np.argsort(distances)
        else:
            order = np.arange(len(boundary_edges))


        for edge_index in boundary_edges[order]:
            
            edge_plaq = lattice.edges.adjacent_plaquettes[edge_index]

            if INVALID in edge_plaq:
                continue
            
            lattice.plaquettes[edge_plaq[0]].center

            outisde_plaquette_present = [x not in plaquettes_in for x in  edge_plaq]
            inside_plaquette_present = [x in plaquettes_in for x in  edge_plaq]
            

            # if this edge links an inside and outside plaquette
            if np.any(outisde_plaquette_present) and np.any(inside_plaquette_present):

                # add the new plaquette to the list of inside ones
                position = np.where(outisde_plaquette_present)[0][0]
                new_plaquette = edge_plaq[position]
                plaquettes_in[n+1] = new_plaquette
                edges_in[n] = edge_index

                # add the new edges to the boundary edges
                boundary_edges = np.append(boundary_edges, lattice.plaquettes[new_plaquette].edges)

                # remove any doubled edges - these will be internal
                a, c = np.unique(boundary_edges, return_counts=True)
                boundary_edges = a[c == 1]
            

                break
            
    return edges_in 
>>>>>>> 7de90aba

def vertex_neighbours(vertex_i, adjacency):
    """
    Return the neighbouring nodes of a point

    Args:
        vertex_i: int the index into vertices of the node we want the neighbours of
        adjacency: (M, 2) A list of pairs of vertices representing edges
    Returns:
        vertex_indices: (k), the indices into vertices of the neighbours
        edge_indices: (k), the indices into adjacency of the edges that link vertex_i to its neighbours 
        
    Note that previous version of this function broke the expectation that edge_indices[i] is the edge that links 
    vertex_i to vertex_indices[i], make sure to preserve this property.
    """
    edge_indices = np.where(np.any(vertex_i == adjacency, axis=-1))[0]
    edges = adjacency[edge_indices]

    #the next two lines replaces the simpler vertex_indices = edges[edges != vertex_i] because the allow points to neighbour themselves
    start_or_end = (edges != vertex_i)[:, 1] #this is true if vertex_i starts the edge and false if it ends it
    vertex_indices = np.take_along_axis(edges, start_or_end[:, None].astype(int), axis = 1).squeeze() #this gets the index of the other end of each edge
    #vertex_indices = edges[edges != vertex_i]
    assert(vertex_indices.shape == edge_indices.shape)
    return vertex_indices, edge_indices

def edge_neighbours(edge_i, adjacency):
    """
    Return the neighbouring edges of an edge (the edges connected to the same nodes as this edge)

    Args:
        edge_i: int the index into vertices of the node we want the neighbours of
        adjacency: (M, 2) A list of pairs of vertices representing edges
    Returns:
        edge_indices: (k), the indices into adjacency of the edges that link vertex_i to its neighbours 
    """
    edge = adjacency[edge_i]
    v1 = edge[0]
    v2 = edge[1]
    mask = np.any(v1 == adjacency, axis = -1) | np.any(v2 == adjacency, axis=-1)
    mask[edge_i] = False #not a neighbour of itself
    return np.where(mask)[0]

def clockwise_about(vertex_i : int, g : Lattice) -> np.ndarray:
    """
    Finds the vertices/edges that border vertex_i, order them clockwise starting from the positive x axis
    and returns those indices in order.

    Args:
        vertex_i (int): int the index into g.vertices.positions of the node we want to use. Generally use 0
        g (Lattice): a graph object with keys vertices, adjacency, adjacency_crossing
    Returns:
        ordered_edge_indices: np.ndarray (n_neighbours_of_vertex_i) ordered indices of the edges. 
    """
    #get the edges and vertices around vertex 0
    vertex_indices, edge_indices = vertex_neighbours(vertex_i, g.edges.indices)
    edge_vectors = get_edge_vectors(vertex_i, edge_indices, g)

    #order them clockwise from the positive x axis
    angles = np.arctan2(edge_vectors[:, 1], edge_vectors[:,0])
    angles = np.where(angles > 0, angles, 2*np.pi + angles) #move from [-pi, pi] to [0, 2*pi]
    ordering = np.argsort(angles)
    ordered_edge_indices = edge_indices[ordering]
    ordered_vertex_indices = vertex_indices[ordering]
    return ordered_vertex_indices, ordered_edge_indices

def clockwise_edges_about(vertex_i : int, g : Lattice) -> np.ndarray:
    """
    Finds the edges that border vertex_i, orders them clockwise starting from the positive x axis
    and returns those indices in order. Use this to break the degeneracy of graph coloring.

    Args:
        vertex_i (int): int the index into g.vertices.positions of the node we want to use. Generally use 0
        g (Lattice): a graph object with keys vertices, adjacency, adjacency_crossing
    Returns:
        ordered_edge_indices: np.ndarray (n_neighbours_of_vertex_i) ordered indices of the edges. 
    """
    return clockwise_about(vertex_i, g)[1]

def get_edge_vectors(vertex_i : int, edge_indices : np.ndarray, l : Lattice) -> np.ndarray:
    """
    Get the vector starting from vertex_i along edge_i, taking into account boundary conditions
    Args:
        vertex_i (int): the index of the vertex
        edge_i (int): the index of the edge
        lattice (Lattice): the lattice to use

    Returns:
        np.ndarray (2,): 
    """
    #this is a bit nontrivial, g.adjacency_crossing tells us if the edge crossed into another unit cell but 
    #it is directional, hence we need to check for each edge if vertex_i was the first of second vertex stored
    #the next few lines do that so we can add g.edges.indices_crossing with the right sign
    edges = l.edges.indices[edge_indices]
    start_or_end = (edges != vertex_i)[:, 1] #this is true if vertex_i starts the edge and false if it ends it
    other_vertex_indices = np.take_along_axis(edges, start_or_end[:, None].astype(int), axis = 1).squeeze() #this gets the index of the other end of each edge
    offset_sign = (2*start_or_end - 1) #now it's +/-1
    
    #get the vectors along the edges
    return l.vertices.positions[other_vertex_indices] - l.vertices.positions[vertex_i][None, :] + offset_sign[:, None] * l.edges.crossing[edge_indices]

def adjacent_plaquettes(l : Lattice, p_index : int) -> Tuple[np.ndarray, np.ndarray]:
    """For a given lattice, compute the plaquettes that share an edge with lattice.plaquettes[p_index] and the shared edge.
    Returns a list of plaquettes indices and a matching list of edge indices.

    :param l: The lattice.
    :type l: Lattice
    :param p_index: The index of the plaquette to find the neighbours of.
    :type p_index: int
    :return: (plaque_indices, edge_indices)
    :rtype: Tuple[np.ndarray, np.ndarray]
    """    
    p = l.plaquettes[p_index]
    edges = p.edges
    neighbouring_plaquettes = l.edges.adjacent_plaquettes[edges]
    
    #remove edges that are only part of this plaquette
    valid = ~np.any(neighbouring_plaquettes == INVALID, axis = -1)
    edges, neighbouring_plaquettes = edges[valid], neighbouring_plaquettes[valid, :]
    
    # get just the other plaquette of each set
    p_index_location = neighbouring_plaquettes[:, 1] == p_index
    other_index = 1 - p_index_location.astype(int)[:, None] 
    neighbouring_plaquettes = np.take_along_axis(neighbouring_plaquettes, other_index, axis = 1).squeeze()
    
    return neighbouring_plaquettes, edges<|MERGE_RESOLUTION|>--- conflicted
+++ resolved
@@ -3,11 +3,8 @@
 #                                                                          #
 ############################################################################
 import numpy as np
-<<<<<<< HEAD
 from .lattice import Lattice, INVALID
 from typing import Tuple
-=======
-from koala.lattice import Lattice, INVALID
 
 def plaquette_spaning_tree(lattice: Lattice, shortest_edges_only = True):
     """Given a lattice this returns a list of edges that form a spanning tree over all the plaquettes (aka a spanning tree of the dual lattice!)
@@ -80,7 +77,6 @@
                 break
             
     return edges_in 
->>>>>>> 7de90aba
 
 def vertex_neighbours(vertex_i, adjacency):
     """
