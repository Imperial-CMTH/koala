import numpy as np
import scipy
import scipy.interpolate
import itertools
import matplotlib
from matplotlib.collections import LineCollection, PolyCollection
from matplotlib import pyplot as plt

from . import graph_utils

from .lattice import LatticeException
from .graph_utils import vertex_neighbours, clockwise_edges_about
from .voronization import generate_point_array, Lattice


#### New plotting interface ####

def plot_vertices(lattice : Lattice,
                  labels : np.ndarray = 0, 
                  color_scheme : np.ndarray = 'black',
                  subset : np.ndarray = slice(None, None, None), 
                  ax = None,
                  **kwargs):
    """Plot the vertices of a lattice. 
    This uses matplotlib.pyplot.scatter under the hood and you may 
    pass in any keyword to be passed along to scatter.
    You can use this to, for instance, plot some of the vertices as
     triangles and some as squares.

    :param lattice: The lattice to use.
    :type lattice: Lattice
    :param labels: int or array of ints specifying the colors, defaults to 0. May be the same size as the vertices or of the subset.
    :type labels: np.ndarray, optional
    :param color_scheme: List or array of colors, defaults to ['black', ]
    :type color_scheme: np.ndarray, optional
    :param subset: An array of indices, boolean array or slice that selects which elements to plot, defaults to plotting all. 
    :type subset: np.ndarray, optional
    :param ax: The axis to plot on, defaults to plt.gca()
    :type subset: axis, optional
    """ 
    labels, colors, color_scheme, subset, ax = _process_plot_args(lattice, ax, labels, color_scheme, subset, lattice.n_vertices)          

    args = dict(
        x = lattice.vertices.positions[subset,0],
        y = lattice.vertices.positions[subset,1],
        c = colors,
        zorder = 3
    )
    args.update(**kwargs) #doing this means the user can override zorder
    ax.scatter(**args)
    return ax

def plot_edges(lattice : Lattice,
                    labels : np.ndarray = 0,
                    color_scheme : np.ndarray = ['k','r','b'],
                    subset : np.ndarray = slice(None, None, None), 
                    directions : np.ndarray = None,
                    ax = None,
                    **kwargs):
    """
    Plot the edges of a lattice with optional arrows.
    This uses matplotlib.collections.LineColection under the hood and you may 
    pass in any keyword to be passed along to it. 
    Note that arrays for alpha or linestyle don't currently work since they would have to be tiled correctly, and are not currently.

    If directions is not none, arrows are plotted from the first vertex to the second unless direction[i] == -1

    :param lattice: The lattice to use.
    :type lattice: Lattice
    :param labels: int or array of ints specifying the colors, defaults to 0. May be the same size as the vertices or of the subset.
    :type labels: np.ndarray, optional
    :param color_scheme: List or array of colors, defaults to ['black', ]
    :type color_scheme: np.ndarray, optional
    :param subset: An array of indices, boolean array or slice that selects which elements to plot, defaults to plotting all. 
    :type subset: np.ndarray, optional
    :param directions: An array of arrow directions +/-1, defaults to None.
    :type directions: np.ndarray, optional
    :param ax: The axis to plot on, defaults to plt.gca()
    :type subset: axis, optional
    """ 

    labels, colors, color_scheme, subset, ax = _process_plot_args(lattice, ax, labels, color_scheme, subset, lattice.n_edges)           

    edge_colors = np.tile(colors, 9)
    edge_vertices = lattice.vertices.positions[lattice.edges.indices[subset]]
    edge_vertices[:, 0, :] -= lattice.edges.crossing[subset]
    
    unit_cell_vectors = generate_point_array(np.array([0,0]), padding = 1)[:, None, None, :] #shape (9, 2) -> (9, 1, 1, 2)
    replicated_edges = edge_vertices[None,...] + unit_cell_vectors #shape (n_edges, 2, 2) -> (9, n_edges, 2, 2)
    replicated_edges =  replicated_edges.reshape((-1,2,2)) #shape (9, n_edges, 2, 2) -> (9*n_edges, 2, 2)
    
    vis = _lines_cross_unit_cell(replicated_edges) | _line_fully_in_unit_cell(replicated_edges)
    # print(edge_colors.shape, replicated_edges.shape, vis.shape)
    lc = LineCollection(replicated_edges[vis, ...], colors = edge_colors[vis], **kwargs)
    ax.add_collection(lc)

    if directions is not None:
        directions = _broadcast_args(directions, subset, lattice.n_edges, dtype = int)
        directions = np.tile(directions, 9)
        _plot_edge_arrows(ax, edge_colors[vis],replicated_edges[vis, ...],directions[vis], lc)


    return ax

def plot_plaquettes(lattice : Lattice,
                    labels : np.ndarray = 0,
                    color_scheme : np.ndarray = ['r','b','k'],
                    subset : np.ndarray = slice(None, None, None), 
                    ax = None,
                    **kwargs):
    """
    Plot the plaquettes of a lattice. 
    This uses matplotlib.collections.PolyColection under the hood and you may 
    pass in any keyword to be passed along to it. 
    Note that currently the calls are done per plaquette so you can't for instance have multiple alpha values.
    Adding a color argument overides the color_scheme and labels.

    :param lattice: The lattice to use.
    :type lattice: Lattice
    :param labels: int or array of ints specifying the colors, defaults to 0. May be the same size as the vertices or of the subset.
    :type labels: np.ndarray, optional
    :param color_scheme: List or array of colors, defaults to ['black', ]
    :type color_scheme: np.ndarray, optional
    :param subset: An array of indices, boolean array or slice that selects which elements to plot, defaults to plotting all. 
    :type subset: np.ndarray, optional
    :param ax: The axis to plot on, defaults to plt.gca()
    :type subset: axis, optional
    """ 

    labels, colors, color_scheme, subset, ax = _process_plot_args(lattice, ax, labels, color_scheme, subset, lattice.n_plaquettes)           

    indices = np.arange(lattice.n_plaquettes)[subset]
    plaquettes = lattice.plaquettes[subset]

    collections = []
    for i, color, p in zip(indices, colors, plaquettes):
        
        #get the edge vectors going anticlockwise around the plaquette
        vectors = lattice.edges.vectors[p.edges] * p.directions[:, None]

        #use those to construct the points around the plaquette ignoring PBC
        points = lattice.vertices.positions[p.vertices[0]] + np.cumsum(vectors, axis = 0)

        #represent the line segments of p with (start_point, end_point) tuples
        lines = np.array(list(zip(points, np.roll(points, -1, axis = 0))))

        #find out if the polygon crosses the x=0,1 or y=0,1 lines
        partially_inside = np.any(_lines_cross_any_cell_boundary(lines), axis = 0)
        
        #figure out how this polygon needs to be replicated
        #crossx[0] == True means one of the line segments of the polygon crossed x = 0 for example
        crossx, crossy = partially_inside.T
        padx_bool = np.array([crossx[1], 1, crossx[0]], dtype = bool)
        padx = np.array([-1, 0, 1])[padx_bool]

        pady_bool = np.array([crossy[1], 1, crossy[0]], dtype = bool)
        pady = np.array([-1, 0, 1])[pady_bool]
            
        replicated_polygons = _replicate_polygon(points, padx, pady)
        
        # allow the user to overide color args
        poly_args = dict(color = color)
        poly_args.update(kwargs)

        collection = PolyCollection(replicated_polygons, **poly_args)
        collections.append(collection)
        #one could add all these up into one huge polycollection but it doesn't seem to be any faster
        ax.add_collection(collection)
    return collections

def plot_dual(lattice, subset = slice(None,None), **kwargs):
    """Given a lattice, plot the edges in it's dual or a subset of them, other args are passed through to plot_edges.

    :param lattice: The lattice to use.
    :type lattice: Lattice
    :param subset: a subset of edges to plot, defaults to all.
    :type subset: slice, boolean array or indices, optional
    :param ax: the ax to plot to, defaults to None
    :type ax: axis, optional

    :return: The dual lattice represented as a second Lattice object.
    :rtype: Lattice
    """    
    st_as_lattice = graph_utils.make_dual(lattice, subset)
    plot_edges(st_as_lattice, **kwargs)
    return st_as_lattice

<<<<<<< HEAD
def _plot_edge_arrows(ax, colors, edges, directions, linecollection):
    linewidth = linecollection.get_linewidths()[0] #currently don't support multiple linewidths
    for color, (start, end), dir in zip(colors, edges, directions):
=======
def _plot_edge_arrows(ax, colors, edges, directions):
    for color, (end, start), dir in zip(colors, edges, directions):
>>>>>>> 04566802
        start, end = [start, end][::dir]
        center = 1/2 * (end + start)
        length = np.linalg.norm(end - start)
        head_length = min(0.2 * length, 0.02 * linewidth / 1.5)
        direction = head_length * (start - end) / length
        arrow_start = center - direction
        ax.arrow(x=arrow_start[0], y=arrow_start[1], dx=direction[0], dy=direction[1],
                color = color, head_width = head_length, head_length = head_length,
                width = 0, zorder = 4, head_starts_at_zero = True, length_includes_head = True)


def _broadcast_args(arg, subset, N, dtype = int):
    """Normalise an argument for plotting that can take three forms:
        1) a single thing of type [dtype]
        2) an array of size l.n_vertices, l.n_edges or l.n_plaquettes
        3) a smaller array that matches the subset
    Returns an array of type 3
    """
    # Fix 1) if it's just a single int, broadcast it to the size of the lattice.
    if isinstance(arg, dtype): arg = np.full(N, arg, dtype = dtype)

    # make sure it's a numpy array (of the right type) and not a list.
    arg = np.array(arg).astype(dtype)

    # if it refers to the entire lattice, subset it down
    subset_size = np.sum(np.ones(N)[subset], dtype = int) 
    if arg.shape[0] == N: arg = arg[subset]
    elif arg.shape[0] == subset_size: arg = arg
    else: raise ValueError(f"Argument shape {arg.shape} should be either lattice.n_* ({N}) or the size of the subset ({subset_size})")

    return arg

def _process_plot_args(lattice, ax, labels, color_scheme, subset, N):
    """
    Deals with housekeeping operations common to all plotting functions. 
    Specifically:
        Broadcast single values to be the size of the lattice.
        Allow labels to refer to either the whole lattice or the subset.
        Check if ax is none, and if so, create one.
    """
    # if color_scheme is a string, broadcast to the size of the lattice.
    if isinstance(color_scheme, str): color_scheme = [color_scheme, ]
    color_scheme = np.array(color_scheme)
    subset = np.arange(N)[subset]
    labels = _broadcast_args(labels, subset, N, dtype = int)

    colors = color_scheme[labels]

    if ax is None: ax = plt.gca()
    ax.set(xlim = (0,1), ylim = (0,1))

    return labels, colors, color_scheme, subset, ax

#### Functions to plot index labels of the vertices ####

def plot_vertex_indices(lattice : Lattice):
    if ax is None: ax = plt.gca()
    ax.set(xlim = (0,1), ylim = (0,1))
    pass

#TODO: Make this work with edges that cross the boundaries
def plot_edge_indices(g, ax = None, offset = 0.01):
    """
    Plot the indices of the edges on a graph
    """
    if ax is None: ax = plt.gca()
    for i, e in enumerate(g.edges.indices): 
        midpoint = g.vertices.positions[e].mean(axis = 0)
        if not np.any(g.edges.crossing[i]) != 0:
            ax.text(*(midpoint+offset), f"{i}", color = 'g')
  

############### Old plotting interface + internal stuff ##############################

import warnings
import functools

def deprecated(func):
    """This is a decorator which can be used to mark functions
    as deprecated. It will result in a warning being emitted
    when the function is used."""
    @functools.wraps(func)
    def new_func(*args, **kwargs):
        warnings.warn("Call to deprecated function {}.".format(func.__name__),
                      category=DeprecationWarning,
                      stacklevel=2)
        return func(*args, **kwargs)
    return new_func

def peru_friendly_colour_scheme(n_colours: int):
    if n_colours == 2:
        scheme = ['r', 'b']
    elif n_colours == 3:
        scheme = ['b', 'y', 'lightgrey' ]
    elif n_colours == 4:
        scheme = ['r','b', 'y', 'lightgrey']
    else:
        raise LatticeException('Honestly you cannot possibly expect someone as colourblind as me to be able to find FIVE colours I can tell apart, thats ridiculous')

    return scheme

def _line_fully_in_unit_cell(lines : np.ndarray) -> np.ndarray:
    """Tells you which of a set of lines is entirely within the unit cell

    Args:
        lines (np.ndarray): lines[i, j, :] is the jth point of the ith line

    Returns:
        np.ndarray: out[i] == 1 if line[i] is fully inside the unit cell
    """
    coords_in_cell = (0 < lines) & (lines < 1)
    return np.all(coords_in_cell, axis = (-2,-1))

def _lines_cross_unit_cell(lines : np.ndarray) -> np.ndarray:
    """Tells you which of a set of lines crosses the boundaries of the unit cell

    Works by writing a point on each line as: point = start*t + (1-t)*end
    It then solves for t = (l - end) / (start - end) for l = (0,0), (1,1) which gives:
    t = ((tx0, ty0), (tx1, ty1))
    if 0 < t_x0 < 1 it means point_x = 0 at t = t_x0
    so then we check that 0 < point_y(t_x0) < 1 and if so then then we know the line segment crosses the x = 0 boundary
    Args:
        lines (np.ndarray): lines[i, j, :] is the jth point of the ith line

    Returns:
        np.ndarray: out[i] == 1 if line[i] is fully inside the unit cell

    :param lines: : Represents lines by pairs of points
    :type lines: np.ndarray shape (n_lines, 2, 2)
    :return: cross[i] is true is the corresponding line crossed any of the 4 boundaries of the unit cell
    :rtype: np.ndarray shape (n_lines,)
    """
    start, end = lines[:, 0, None, :], lines[:, 1, None, :] #start.shape = (n_lines, 1, 2)
    l = np.array([[0,0],[1,1]])[None, :, :] #shape (1, 2, 2)
    
    with np.errstate(divide='ignore', invalid='ignore'):
        t = (l - end) / (start - end) #shape (n_lines, 2, 2)
    
    #values of the above where start - end has zeros mean the lines are axis aligned
    #so just check if l == end
    t[~np.isfinite(t)] = 0.5*(l == end)[~np.isfinite(t)] 

    #flip the last axis of start and end so that we use the t that made the x coord cross to compute the y coord
    #t.shape (n_lines, 0/1, x/y) start[..., ::-1].shape (n_lines, 1, y,x)
    other_coord_value_at_t = start[..., ::-1] * t + (1 - t) * end[..., ::-1]
    cross = (0 < t) & (t <= 1) & (0 < other_coord_value_at_t) & (other_coord_value_at_t <= 1)
    return np.any(cross, axis = (1,2))

@deprecated
def plot_lattice(lattice, ax = None, 
                 edge_labels = None, edge_color_scheme = ['r','g','b','k'],
                 vertex_labels = None, vertex_color_scheme = ['r','b','k'],
                 edge_arrows = False, edge_index_labels = False, bond_signs = None,
                 scatter_args = None):
    """Plots a 2d graph. Optionally with coloured edges or vertices.

    Args:
        lattice (Lattice): A koala lattice dataclass containing the vertices, adjacency and adjacency_crossing
        ax (matplotlib axis, optional): Axis to plot to. Defaults to plt.gca().
        edge_labels (np.ndarray, optional): A list of integer edge labels, length must be the same as adjacency, If None, then all edges are plotted in black. Defaults to None.
        edge_color_scheme (list, optional): List of matplotlib  colour strings for edge colouring. Defaults to ['r','g','b'].
        vertex_labels (np.ndarray, optional): A list of labels for colouring the vertices, if None, vertices are not plotted. Defaults to None.
        vertex_color_scheme (list, optional): List of matplotlib  colour strings for vertex colouring. Defaults to ['r','b'].
        edge_arrows (bool | np.ndarray): If True or boolean array, arrows are drawn on the edges. Defaults to False.
        edge_index_labels (bool | np.ndarray): If True or boolean array, edge indices are plotted on the edges. Defaults to False.
        scatter_args (dict, optional): Directly passes arguments to plt.scatter for the vertices. Use if you want to put in custom vertex attributes. Defaults to None.

    Returns:
        matplotlib axis: The axis that we have plotted to.
    """

    vertices, adjacency, adjacency_crossing = lattice.vertices, lattice.edges.indices, lattice.edges.crossing

    if ax is None: ax = plt.gca()

    edge_color_scheme = np.array(edge_color_scheme)
    
    if edge_labels is not None:
        edge_colors = np.tile(edge_color_scheme[edge_labels], 9)
    else:
        edge_colors = np.full(fill_value = edge_color_scheme[-1], shape = adjacency.shape[0]*9)
    
    edge_vertices = vertices.positions[adjacency] 
    edge_vertices[:, 0, :] -= adjacency_crossing
    
    unit_cell_vectors = generate_point_array(np.array([0,0]), padding = 1)[:, None, None, :] #shape (9, 2) -> (9, 1, 1, 2)
    replicated_edges = edge_vertices[None,...] + unit_cell_vectors #shape (n_edges, 2, 2) -> (9, n_edges, 2, 2)
    replicated_edges =  replicated_edges.reshape((-1,2,2)) #shape (9, n_edges, 2, 2) -> (9*n_edges, 2, 2)
    
    vis = _lines_cross_unit_cell(replicated_edges) | _line_fully_in_unit_cell(replicated_edges)
    lc = LineCollection(replicated_edges[vis, ...], colors = edge_colors[vis])
    ax.add_collection(lc)
    
    if np.any(edge_arrows) or np.any(edge_index_labels):
        original_edge_indices = np.tile(np.arange(lattice.n_edges), 9)
        if isinstance(edge_arrows, bool): edge_arrows = np.full(fill_value = edge_arrows, shape = lattice.n_edges)
        if isinstance(edge_index_labels, bool): edge_index_labels = np.full(fill_value = edge_index_labels, shape = lattice.n_edges)
        if bond_signs is None: bond_signs = np.ones(lattice.n_edges, dtype = int)

        edge_arrows = np.tile(edge_arrows, 9)
        edge_index_labels = np.tile(edge_index_labels, 9)
        bond_signs = np.tile(bond_signs, 9)

        for i, color, (start, end), bond_sign in zip(original_edge_indices[vis], edge_colors[vis], replicated_edges[vis, ...], bond_signs[vis]):
            start, end = [start, end][::bond_sign]
            center = 1/2 * (end + start)
            length = np.linalg.norm(end - start)
            head_length = min(0.2 * length, 0.02)
            direction = head_length * (start - end) / length
            arrow_start = center - direction
            if edge_arrows[i]: 
                ax.arrow(x=arrow_start[0], y=arrow_start[1], dx=direction[0], dy=direction[1],
                     color = color,
                     head_width = head_length, head_length = head_length, width = 0, zorder = 4, head_starts_at_zero = True, length_includes_head = True)
            if edge_index_labels[i]:
                ax.text(*(center), f"{i}", color = 'w' if edge_arrows[i] else 'k', ha = 'center', va = 'center', zorder = 5)



    ax.set(xlim = (0,1), ylim = (0,1))
    vertex_color_scheme = np.array(vertex_color_scheme)

    if vertex_labels is not None:
        vertex_colors = vertex_color_scheme[vertex_labels]
        scatter_args = dict(c = vertex_colors)

    if (scatter_args is not None) or (vertex_labels is not None): ax.scatter(
        vertices.positions[:,0],
        vertices.positions[:,1],
        zorder = 3,
        **scatter_args,
    )

    return ax

cdict = {'red':   [(0.0,  0.0, 1.0),
                   (1.0,  0.0, 1.0)],

         'green': [(0.0,  0.0, 1.0),
                   (1.0,  1.0, 1.0)],

         'blue':  [(0.0,  0.0, 1.0),
                   (1.0,  0.0, 1.0)]}

white2green = matplotlib.colors.LinearSegmentedColormap('my_colormap2', cdict, 256)

def plot_scalar(g: Lattice, scalar: np.ndarray, ax = None, resolution : int = 100, method : str = 'cubic', cmap = white2green, vmin : float = None, vmax : float = None):
    """Plot a scalar field on a 2d amorphous lattice

    Args:
        g (Lattice): The lattice object to plot over
        scalar (np.ndarray) shape: (len(g.vertices.positions),)): The scalar field to plot.
        ax (axis, optional): Optional axis to plot to.
        resolution (int, optional): Number of points to interpolate to in x and y. Defaults to 100.
        method (str, optional): method{'linear', 'nearest', 'cubic'}, see docs for scipy.interpolate.griddata. Defaults to 'cubic'.
        cmap (colormap, optional): Color map to use, either string name or object. Defaults to a custom white to green fade.
        vmin (float, optional): arg to pcolormesh. Defaults to None.
        vmax (float, optional): arg to pcolormesh. Defaults to None.

    Returns:
        [type]: [description]
    """
    if ax is None: ax = plt.gca()
    if isinstance(cmap, str): cmap = plt.get_cmap(cmap)
        
    x = np.linspace(0, 1, resolution)
    y = np.linspace(0, 1, resolution)

    xv, yv = np.meshgrid(x, y, sparse=False, indexing='ij')

    def to_points(xv, yv): return np.array([xv, yv]).transpose((1,2,0))
    s = scipy.interpolate.griddata(g.vertices.positions, scalar, to_points(xv,yv), method = method, rescale = True)
    ax.pcolormesh(xv, yv, s, cmap = cmap, vmin = 0, vmax = 1)

def plot_degeneracy_breaking(vertex_i, g, ax = None):
    """
    Companion function to graph_utils.clockwise_edges_about, 
    plots the edges on an axis with labelled angles and the positive x axis as a dotted line
    """
    if ax is None: ax = plt.gca()
    #we choose the 0th vertex
    vertex = g.vertices.positions[vertex_i]
    
    vertex_colors = np.array(['k' for _ in g.vertices.positions])
    
    #label the main vertex red
    vertex_colors[vertex_i] = 'r'
    
    #label its neighbours green
    vertex_colors[vertex_neighbours(vertex_i, g.edges.indices)[0]] = 'g'

    #color the edges in a clockwise fashion
    ordered_edge_indices = clockwise_edges_about(vertex_i, g)

    highlight_edge_neighbours = np.array([3 for i in range(g.edges.indices.shape[0])])
    highlight_edge_neighbours[ordered_edge_indices] = [0, 1, 2]
 
    ax.hlines(y = vertex[1], xmin = vertex[0], xmax = ax.get_ylim()[1], linestyle = 'dotted', alpha = 0.5, color = 'k')

    plot_lattice(g, edge_labels = highlight_edge_neighbours, scatter_args = dict(color = vertex_colors), ax = ax)
    
def plot_vertex_indices(g, ax = None, offset = 0.01):
    """
    Plot the indices of the vertices on a graph
    """
    if ax is None: ax = plt.gca()
    for i, v in enumerate(g.vertices.positions): ax.text(*(v+offset), f"{i}")

def _lines_cross_any_cell_boundary(lines : np.ndarray) -> np.ndarray:
    """
    Used in plot_plaquettes to determine which plaquettes need to be plotted multiple times.
    Similar to the above, but tells you if the line cross y=0,1 and x=0,1 at any point rather than just the unit cell.

    :param lines: : Represents lines by pairs of points
    :type lines: np.ndarray shape (n_lines, 2, 2)
    :param which: If True output information about which lines were crossed, defaults to False
    :type which: bool, optional
    :return: If which is false, cross[i] is true is the corresponding line crossed any of the 4 boundaries of the unit cell,
    if which is true, cross[i] = ((x=0, y=0), (x=1, y=1)) where each entry if true if line[i] crossed the corresponding boundary.
    :rtype: np.ndarray shape (n_lines,) or (n_lines, 2, 2) if which is True
    """
    start, end = lines[:, 0, None, :], lines[:, 1, None, :] #start.shape = (n_lines, 1, 2)
    l = np.array([[0,0],[1,1]])[None, :, :] #shape (1, 2, 2)
    
    with np.errstate(divide='ignore', invalid='ignore'):
        t = (l - end) / (start - end) #shape (n_lines, 2, 2)

    t[~np.isfinite(t)] = 0.5*(l == end)[~np.isfinite(t)] 

    other_coord_value_at_t = start[..., ::-1] * t + (1 - t) * end[..., ::-1]
    cross = (0 < t) & (t <= 1) 
    return cross

def _replicate_polygon(polygon, padx, pady):
    """Used in plot plaquettes to periodically tile a polygon in the x or y directions"""
    dxdy = np.array(list(itertools.product(padx, pady)))
    return polygon[None, ...] + dxdy[:, None, :]<|MERGE_RESOLUTION|>--- conflicted
+++ resolved
@@ -185,14 +185,9 @@
     plot_edges(st_as_lattice, **kwargs)
     return st_as_lattice
 
-<<<<<<< HEAD
 def _plot_edge_arrows(ax, colors, edges, directions, linecollection):
     linewidth = linecollection.get_linewidths()[0] #currently don't support multiple linewidths
-    for color, (start, end), dir in zip(colors, edges, directions):
-=======
-def _plot_edge_arrows(ax, colors, edges, directions):
     for color, (end, start), dir in zip(colors, edges, directions):
->>>>>>> 04566802
         start, end = [start, end][::dir]
         center = 1/2 * (end + start)
         length = np.linalg.norm(end - start)
